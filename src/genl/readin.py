"""
@package readin.py
Handles input and output functions for main.py.

@author Andy Ylitalo
@date October 19, 2020
"""


# imports system libraries
import argparse
import shutil

# imports image-processing libraries
import cv2

# imports custom libraries
import genl.fn as fn
import cvimproc.improc as improc
import cvimproc.basic as basic

# imports global conversions
from genl.conversions import *

# imports configurations and global variables
import sys
sys.path.append('../')
import config as cfg


############################## DEFINITIONS #####################################

def parse_args():
    """Parses arguments provided in command line into function parameters."""
    ap = argparse.ArgumentParser(
        description='Track, label, and analyze bubbles in sheath flow.')
    ap.add_argument('-i', '--input_file', default='input.txt',
                    help='path to input file with remaining parameters')
    ap.add_argument('-c', '--check_mask', default=1, type=int,
                    help='1 to check mask, 0 to accept if available')
    ap.add_argument('-f', '--freq', default=10, type=int,
                    help='frequency of printouts while processing frames.')
    ap.add_argument('-r', '--replace', default=0, type=int,
                    help='If 1, replaces existing data file if present.' + \
                    ' Otherwise, if 0, does not replace data file if present.')
    ap.add_argument('-b', '--use_prev_bkgd', default=0, type=int,
                    help='If 1, uses previous background if data available.')
    args = vars(ap.parse_args())

    # extracts and formats individual parameters
    input_file = args['input_file']
    check = bool(args['check_mask'])
    print_freq = args['freq']
    replace = bool(args['replace'])
    use_prev_bkgd = bool(args['use_prev_bkgd'])

    return input_file, check, print_freq, replace, use_prev_bkgd


def load_params(input_file):
    """Loads and formats parameters in order from input file."""
    # reads all parameters from input file into a dictionary
    params = fn.read_input_file(input_file)

    # creates a dictionary to store processed input parameters
    p = {}

    # name of set of input parameters
    p['input_name'] = params['input_name']
    # flow parameters
    p['eta_i'] = float(params['eta_i'])
    p['eta_o'] = float(params['eta_o'])
    p['L'] = float(params['L'])
    p['R_o'] = um_2_m*float(params['R_o']) # [m]

    # image-processing parameters
    sd = int(params['selem_dim'])
    p['selem'] = cv2.getStructuringElement(cv2.MORPH_ELLIPSE, (sd, sd))
    p['width_border'] = int(params['width_border'])
    p['num_frames_for_bkgd'] = int(params['num_frames_for_bkgd'])
    p['start'] = int(params['start'])
    p['end'] = int(params['end'])
    p['every'] = int(params['every'])
    p['th'] = int(params['th'])
    p['th_lo'] = int(params['th_lo'])
    p['th_hi'] = int(params['th_hi'])
    p['min_size_hyst'] = int(params['min_size_hyst'])
    p['min_size_th'] = int(params['min_size_th'])
    p['min_size_reg'] = int(params['min_size_reg'])
    p['photron'] = bool(params['photron'])
    h_m_str = params['highlight_method']
    assert h_m_str in cfg.highlight_methods, \
            '{0:s} not valid highlight method in readin.py'.format(h_m_str)
    p['highlight_method'] = cfg.highlight_methods[h_m_str]

    # file parameters
<<<<<<< HEAD
    p['vid_subdir'] = params['vid_subdir']
    p['vid_name'] = params['vid_name']

    # if last frame given as -1, returns as final frame of video
    if p['end'] == -1:
        p['end'] = basic.count_frames(cfg.input_dir + p['vid_subdir'] + \
                                                         p['vid_name'])
        
    return p

    #return (input_name, eta_i, eta_o, L, R_o, selem, width_border, fig_size_red,
    #        num_frames_for_bkgd, start, end, every, th, th_lo, th_hi,
    #        min_size_hyst, min_size_th, min_size_reg, highlight_method,
    #        vid_subdir, vid_name, expmt_dir)
=======
    vid_subdir = params['vid_subdir']
    vid_name = params['vid_name']
    expmt_dir = params['expmt_dir']
    output_dir = params['output_dir']

    # if last frame given as -1, returns as final frame of video
    if end == -1:
        end = basic.count_frames(expmt_dir + vid_subdir + vid_name)
        
    return (input_name, eta_i, eta_o, L, R_o, selem, width_border, fig_size_red,
            num_frames_for_bkgd, start, end, every, th, th_lo, th_hi,
            min_size_hyst, min_size_th, min_size_reg, highlight_method,
            vid_subdir, vid_name, expmt_dir)


def load_params_dict(input_file):
    """Loads and formats parameters in order from input file into dictionary."""
    # reads all parameters into a dictionary
    params = fn.read_input_file(input_file)
    # initializes dictionary to store parameters to return
    d = {}

    # name of set of input parameters
    d['input_name'] = params['input_name']
    # flow parameters
    d['eta_i'] = float(params['eta_i'])
    d['eta_o'] = float(params['eta_o'])
    d['L'] = float(params['L'])
    d['R_o'] = um_2_m*float(params['R_o']) # [m]

    # image-processing parameters
    sd = int(params['selem_dim'])
    d['selem'] = cv2.getStructuringElement(cv2.MORPH_ELLIPSE, (sd, sd))
    d['width_border'] = int(params['width_border'])
    d['fig_size_red'] = float(params['fig_size_red'])
    d['num_frames_for_bkgd'] = int(params['num_frames_for_bkgd'])
    d['start'] = int(params['start'])
    d['end'] = int(params['end'])
    d['every'] = int(params['every'])
    d['th'] = int(params['th'])
    d['th_lo'] = int(params['th_lo'])
    d['th_hi'] = int(params['th_hi'])
    d['min_size_hyst'] = int(params['min_size_hyst'])
    d['min_size_th'] = int(params['min_size_th'])
    d['min_size_reg'] = int(params['min_size_reg'])
    h_m_str = params['highlight_method']
    assert h_m_str in highlight_methods, \
            '{0:s} not valid highlight method in readin.py'.format(h_m_str)
    d['highlight_method'] = highlight_methods[h_m_str]

    # file parameters
    d['vid_subdir'] = params['vid_subdir']
    d['vid_name'] = params['vid_name']
    d['expmt_dir'] = params['expmt_dir']

    # if last frame given as -1, returns as final frame of video
    if end == -1:
        d['end'] = basic.count_frames(expmt_dir + vid_subdir + vid_name)
    
    return d    
>>>>>>> d4fd93a2
<|MERGE_RESOLUTION|>--- conflicted
+++ resolved
@@ -94,7 +94,6 @@
     p['highlight_method'] = cfg.highlight_methods[h_m_str]
 
     # file parameters
-<<<<<<< HEAD
     p['vid_subdir'] = params['vid_subdir']
     p['vid_name'] = params['vid_name']
 
@@ -108,66 +107,4 @@
     #return (input_name, eta_i, eta_o, L, R_o, selem, width_border, fig_size_red,
     #        num_frames_for_bkgd, start, end, every, th, th_lo, th_hi,
     #        min_size_hyst, min_size_th, min_size_reg, highlight_method,
-    #        vid_subdir, vid_name, expmt_dir)
-=======
-    vid_subdir = params['vid_subdir']
-    vid_name = params['vid_name']
-    expmt_dir = params['expmt_dir']
-    output_dir = params['output_dir']
-
-    # if last frame given as -1, returns as final frame of video
-    if end == -1:
-        end = basic.count_frames(expmt_dir + vid_subdir + vid_name)
-        
-    return (input_name, eta_i, eta_o, L, R_o, selem, width_border, fig_size_red,
-            num_frames_for_bkgd, start, end, every, th, th_lo, th_hi,
-            min_size_hyst, min_size_th, min_size_reg, highlight_method,
-            vid_subdir, vid_name, expmt_dir)
-
-
-def load_params_dict(input_file):
-    """Loads and formats parameters in order from input file into dictionary."""
-    # reads all parameters into a dictionary
-    params = fn.read_input_file(input_file)
-    # initializes dictionary to store parameters to return
-    d = {}
-
-    # name of set of input parameters
-    d['input_name'] = params['input_name']
-    # flow parameters
-    d['eta_i'] = float(params['eta_i'])
-    d['eta_o'] = float(params['eta_o'])
-    d['L'] = float(params['L'])
-    d['R_o'] = um_2_m*float(params['R_o']) # [m]
-
-    # image-processing parameters
-    sd = int(params['selem_dim'])
-    d['selem'] = cv2.getStructuringElement(cv2.MORPH_ELLIPSE, (sd, sd))
-    d['width_border'] = int(params['width_border'])
-    d['fig_size_red'] = float(params['fig_size_red'])
-    d['num_frames_for_bkgd'] = int(params['num_frames_for_bkgd'])
-    d['start'] = int(params['start'])
-    d['end'] = int(params['end'])
-    d['every'] = int(params['every'])
-    d['th'] = int(params['th'])
-    d['th_lo'] = int(params['th_lo'])
-    d['th_hi'] = int(params['th_hi'])
-    d['min_size_hyst'] = int(params['min_size_hyst'])
-    d['min_size_th'] = int(params['min_size_th'])
-    d['min_size_reg'] = int(params['min_size_reg'])
-    h_m_str = params['highlight_method']
-    assert h_m_str in highlight_methods, \
-            '{0:s} not valid highlight method in readin.py'.format(h_m_str)
-    d['highlight_method'] = highlight_methods[h_m_str]
-
-    # file parameters
-    d['vid_subdir'] = params['vid_subdir']
-    d['vid_name'] = params['vid_name']
-    d['expmt_dir'] = params['expmt_dir']
-
-    # if last frame given as -1, returns as final frame of video
-    if end == -1:
-        d['end'] = basic.count_frames(expmt_dir + vid_subdir + vid_name)
-    
-    return d    
->>>>>>> d4fd93a2
+    #        vid_subdir, vid_name, expmt_dir)