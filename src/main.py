--- conflicted
+++ resolved
@@ -53,12 +53,8 @@
     vid_path = cfg.input_dir + p['vid_subdir'] + p['vid_name']
 
     # checks that video has the requested frames
-<<<<<<< HEAD
-    if not basic.check_frames(vid_path, end-1):
-=======
     # subtracts 1 since "end" gives an exclusive upper bound [start, end)
     if not basic.check_frames(vid_path, p['end']-1):
->>>>>>> 7851778d
         print('Terminating analysis. Please enter valid frame range next time.')
         return
 
@@ -68,7 +64,7 @@
     Q_o = uLmin_2_m3s*vid_params['Q_o'] # outer stream flow rate [m^3/s]
     mag = vid_params['mag'] # magnification of objective (used for pix->um conv)
     # gets unit conversion for Photron camera based on microscope magnification
-    if p['photron']: 
+    if p['photron']:
         pix_per_um = pix_per_um_photron[mag]
     # otherwise uses conversion for Chronos camera
     else:
@@ -84,7 +80,7 @@
     fn.makedirs_safe(figs_dir)
     # defines name of data file to save
     data_path = os.path.join(data_dir,
-                            'f_{0:d}_{1:d}_{2:d}.pkl'.format(p['start'], 
+                            'f_{0:d}_{1:d}_{2:d}.pkl'.format(p['start'],
                                                         p['every'], p['end']))
     # if the data file already exists in the given directory, end analysis
     # upon request
@@ -93,7 +89,7 @@
         if not replace:
             print('{0:s} already exists. Terminating analysis.'.format(data_path))
             return
-    
+
     # loads mask data; user creates new mask by clicking if none available
     first_frame, _ = basic.load_frame(vid_path, 0)
     flow_dir, mask_data = ui.click_sheath_flow(first_frame,
@@ -162,7 +158,7 @@
         track_kwargs, highlight_kwargs, assignbubbles_kwargs, ret_IDs=True)
     print('{0:d} frames analyzed with bubble-tracking in {1:.3f} s.'.format(
                                         int((p['end']-p['start'])/p['every']),
-					time.time()-start_time)) 
+					time.time()-start_time))
 
     ######################## 3) PROCESS DATA ###################################
     # computes velocity at interface of inner stream [m/s]
