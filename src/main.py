--- conflicted
+++ resolved
@@ -26,17 +26,9 @@
 
 # global conversions
 from genl.conversions import *
-<<<<<<< HEAD
 # global variables and configurations
 import config as cfg
-=======
-
-# GLOBAL VARIABLES
-input_dir = '../input/'
-output_dir = '../output/'
-data_subdir = 'data/'
-figs_subdir = 'figs/'
->>>>>>> d4fd93a2
+
 
 
 def main():
@@ -44,16 +36,12 @@
     ####################### 0) PARSE INPUT ARGUMENTS ###########################
     input_file, check, print_freq, replace, use_prev_bkgd = readin.parse_args()
     # determines filepath to input parameters (.txt file)
-<<<<<<< HEAD
     input_path = cfg.input_dir + input_file
-=======
-    input_path = input_dir + input_file
->>>>>>> d4fd93a2
+
 
     ######################### 1) PRE-PROCESSING ################################
 
     # loads parameters
-<<<<<<< HEAD
     p = readin.load_params(input_path)
     #input_name, eta_i, eta_o, L, R_o, selem, width_border, \
     #fig_size_red, num_frames_for_bkgd, \
@@ -63,17 +51,6 @@
 
     # defines filepath to video
     vid_path = cfg.input_dir + p['vid_subdir'] + p['vid_name']
-=======
-    params = readin.load_params(input_path)
-    input_name, eta_i, eta_o, L, R_o, selem, width_border, \
-    fig_size_red, num_frames_for_bkgd, \
-    start, end, every, th, th_lo, th_hi, \
-    min_size_hyst, min_size_th, min_size_reg, \
-    highlight_method, vid_subdir, vid_name, expmt_dir = params
-
-    # defines filepath to video
-    vid_path = expmt_dir + vid_subdir + vid_name
->>>>>>> d4fd93a2
 
     # checks that video has the requested frames
     # subtracts 1 since "end" gives an exclusive upper bound [start, end)
@@ -94,15 +71,10 @@
         pix_per_um = pix_per_um_chronos[mag]
 
     # defines directory to video data and figures
-<<<<<<< HEAD
     vid_dir = p['vid_subdir'] + os.path.join(p['vid_name'][:-4], p['input_name'])
     data_dir = cfg.output_dir + vid_dir + cfg.data_subdir
     figs_dir = cfg.output_dir + vid_dir + cfg.figs_subdir
-=======
-    vid_dir = vid_subdir + os.path.join(vid_name[:-4], input_name)
-    data_dir = output_dir + vid_dir + data_subdir
-    figs_dir = output_dir + vid_dir + figs_subdir
->>>>>>> d4fd93a2
+
     # creates directories recursively if they do not exist
     fn.makedirs_safe(data_dir)
     fn.makedirs_safe(figs_dir)
